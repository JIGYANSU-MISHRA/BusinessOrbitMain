--- conflicted
+++ resolved
@@ -5,6 +5,7 @@
 import { FormFields } from './auth/FormFields';
 import { OAuthButtons } from './auth/OAuthButtons';
 import { FileUploadSection } from './auth/FileUploadSection';
+import { User, Mail } from 'lucide-react';
 import toast from 'react-hot-toast';
 
 interface AuthFormProps {
@@ -19,10 +20,7 @@
     phone: '',
     password: '',
     confirmPassword: '',
-<<<<<<< HEAD
-=======
     description: '',
->>>>>>> 81926109
     profession: '',
   });
   const [selectedSkill, setSelectedSkill] = useState('');
@@ -50,8 +48,6 @@
     'Artificial Intelligence', 'Blockchain', 'Cybersecurity'
   ];
 
-<<<<<<< HEAD
-=======
   const professionOptions = [
     'Senior Data Analyst',
     'DevOps Engineer',
@@ -91,8 +87,6 @@
     'Director of Research',
     'Project Director'
   ];
-
->>>>>>> 81926109
   const handleChange = (e: React.ChangeEvent<HTMLInputElement | HTMLTextAreaElement | HTMLSelectElement>) => {
     setFormData({
       ...formData,
@@ -164,14 +158,9 @@
       submitData.append('phone', formData.phone);
       submitData.append('password', formData.password);
       submitData.append('confirmPassword', formData.confirmPassword);
-<<<<<<< HEAD
+      submitData.append('description', formData.description);
       submitData.append('profession', formData.profession);
       submitData.append('skill', selectedSkill);
-=======
-      submitData.append('description', formData.description);
-      submitData.append('profession', formData.profession);
-      submitData.append('skills', JSON.stringify(skills));
->>>>>>> 81926109
 
       if (profilePhoto) {
         submitData.append('profilePhoto', profilePhoto);
@@ -216,34 +205,6 @@
           onTogglePassword={() => setShowPassword(!showPassword)}
           onToggleConfirmPassword={() => setShowConfirmPassword(!showConfirmPassword)}
         />
-
-        {/* Profession field - only for signup */}
-        {!isSignIn && (
-          <div>
-            <label htmlFor="profession" className="block text-sm font-medium text-gray-700 mb-1">
-              Profession
-            </label>
-<<<<<<< HEAD
-            <select
-              id="profession"
-              name="profession"
-              value={formData.profession}
-=======
-            <div className="relative">
-              <User className="absolute left-3 top-1/2 transform -translate-y-1/2 text-gray-400 h-5 w-5" />
-              <input
-                type="text"
-                id="name"
-                name="name"
-                value={formData.name}
-                onChange={handleChange}
-                required
-                className="w-full px-4 py-3 pl-10 border border-gray-300 rounded-lg focus:outline-none focus:ring-2 focus:ring-black focus:border-transparent transition-all duration-200"
-                placeholder="Enter your full name"
-              />
-            </div>
-          </div>
-        )}
 
         {/* Profession field - only for signup */}
         {!isSignIn && (
@@ -281,32 +242,6 @@
           </div>
         )}
 
-        {/* Email field */}
-        <div>
-          <label htmlFor="email" className="block text-sm font-medium text-gray-700 mb-1">
-            Email
-          </label>
-          <div className="relative">
-            <Mail className="absolute left-3 top-1/2 transform -translate-y-1/2 text-gray-400 h-5 w-5" />
-            <input
-              type="email"
-              id="email"
-              name="email"
-              value={formData.email}
->>>>>>> 81926109
-              onChange={handleChange}
-              className="w-full px-4 py-3 border border-gray-300 rounded-lg focus:outline-none focus:ring-2 focus:ring-black focus:border-transparent transition-all duration-200"
-            >
-              <option value="">Select your profession</option>
-              {professions.map((profession) => (
-                <option key={profession} value={profession}>
-                  {profession}
-                </option>
-              ))}
-            </select>
-          </div>
-        )}
-
         {/* Skills section - only for signup */}
         {!isSignIn && (
           <div>
