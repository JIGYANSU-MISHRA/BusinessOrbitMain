"use client"

import { useState } from "react"
import { Navigation } from "@/components/navigation"
import { Button } from "@/components/ui/button"
import { Card } from "@/components/ui/card"
import { Badge } from "@/components/ui/badge"
import { PostCard } from "@/components/post-card"
import { Lock, Users, Crown, Plus, Hash, Settings, Calendar, MapPin, RefreshCw, Search, X } from "lucide-react"
import { useAuth } from "@/contexts/AuthContext"
import React from "react"

type GroupItem = {
  id: string
  name: string
  members: number
  unread: number
  pattern: string
}

// Default placeholders
const userGroupsDefault: GroupItem[] = [
  {
    id: "ai-ml",
    name: "AI/ML Enthusiasts",
    members: 89,
    unread: 3,
    pattern:
      "data:image/svg+xml,%3Csvg width='40' height='40' viewBox='0 0 40 40' xmlns='http://www.w3.org/2000/svg'%3E%3Cg fill='%23000000' fillOpacity='0.1'%3E%3Cpath d='M20 20c0-5.5-4.5-10-10-10s-10 4.5-10 10 4.5 10 10 10 10-4.5 10-10zm10 0c0-5.5-4.5-10-10-10s-10 4.5-10 10 4.5 10 10 10 10-4.5 10-10z'/%3E%3C/g%3E%3C/svg%3E",
  },
  {
    id: "startup-founders",
    name: "Startup Founders",
    members: 156,
    unread: 0,
    pattern:
      "data:image/svg+xml,%3Csvg width='40' height='40' viewBox='0 0 40 40' xmlns='http://www.w3.org/2000/svg'%3E%3Cg fill='%23000000' fillOpacity='0.1'%3E%3Cpath d='M0 0h20v20H0V0zm20 20h20v20H20V20z'/%3E%3C/g%3E%3C/svg%3E",
  },
  {
    id: "women-tech",
    name: "Women in Tech",
    members: 234,
    unread: 1,
    pattern:
      "data:image/svg+xml,%3Csvg width='40' height='40' viewBox='0 0 40 40' xmlns='http://www.w3.org/2000/svg'%3E%3Cg fill='%23000000' fillOpacity='0.1'%3E%3Cpath d='M20 0l20 20-20 20L0 20z'/%3E%3C/g%3E%3C/svg%3E",
  },
  {
    id: "dl-research",
    name: "Deep Learning Research",
    members: 67,
    unread: 0,
    pattern:
      "data:image/svg+xml,%3Csvg width='40' height='40' viewBox='0 0 40 40' xmlns='http://www.w3.org/2000/svg'%3E%3Cg fill='%23000000' fillOpacity='0.1'%3E%3Ccircle cx='10' cy='10' r='8'/%3E%3Ccircle cx='30' cy='30' r='8'/%3E%3C/g%3E%3C/svg%3E",
  },
  {
    id: "nlp-community",
    name: "NLP Community",
    members: 98,
    unread: 2,
    pattern:
      "data:image/svg+xml,%3Csvg width='40' height='40' viewBox='0 0 40 40' xmlns='http://www.w3.org/2000/svg'%3E%3Cg fill='%23000000' fillOpacity='0.1'%3E%3Crect x='5' y='5' width='12' height='12'/%3E%3Crect x='23' y='23' width='12' height='12'/%3E%3C/g%3E%3C/svg%3E",
  },
]

const activeGroupData = {
  id: "ai-ml",
  name: "AI/ML Enthusiasts",
  description: "Discussing the latest in artificial intelligence and machine learning",
  members: 89,
  admins: ["Sarah Chen", "Michael Rodriguez"],
}
const groupPosts = [
  {
    author: {
      name: "David Kim",
      role: "ML Engineer",
      avatar: "DK",
      rewardScore: 91,
    },
    content:
      "Just published a paper on transformer architectures for time series forecasting. The results are promising - 15% improvement over traditional LSTM approaches. Would love to get feedback from the community!",
    timestamp: "2h ago",
    engagement: {
      likes: 28,
      comments: 12,
      shares: 5,
    },
  },
  {
    author: {
      name: "Lisa Zhang",
      role: "Data Scientist",
      avatar: "LZ",
      rewardScore: 87,
    },
    content:
      "Question for the group: What's your preferred approach for handling imbalanced datasets in production? I've been experimenting with SMOTE vs focal loss and curious about your experiences.",
    timestamp: "5h ago",
    engagement: {
      likes: 19,
      comments: 8,
      shares: 2,
    },
  },
]

export default function GroupsPage() {
  const [activeGroup, setActiveGroup] = useState("ai-ml")
  const [sidebarExpanded, setSidebarExpanded] = useState(true)
  const { user } = useAuth()

  // Left: user’s joined groups
  const [joinedGroups, setJoinedGroups] = React.useState<GroupItem[]>([])
  // Suggested: all groups minus joined
  const [suggestedGroups, setSuggestedGroups] = React.useState<GroupItem[]>([])

  // Create group modal state
  const [showCreateGroup, setShowCreateGroup] = React.useState(false)
  const [newGroupName, setNewGroupName] = React.useState("")
  const [inviteEmails, setInviteEmails] = React.useState("")
  const [searchConnection, setSearchConnection] = React.useState("")
  const [selectedConnections, setSelectedConnections] = React.useState<string[]>([])
  const userConnections = React.useMemo(() => [
    { id: "1", name: "Alice Johnson" },
    { id: "2", name: "Mark Thompson" },
    { id: "3", name: "Ravi Sharma" },
    { id: "4", name: "Sophia Lee" },
    { id: "5", name: "Daniel Martinez" },
  ], [])

  const currentGroup = joinedGroups.find((g) => g.id === activeGroup) || joinedGroups[0] || userGroupsDefault[0]

  const mapRow = (row: { id: string | number; name: string; member_count?: number | string }): GroupItem => ({
    id: String(row.id),
    name: row.name,
    members: Number(row.member_count || 0),
    unread: 0,
    pattern: "data:image/svg+xml,%3Csvg width='40' height='40' viewBox='0 0 40 40' xmlns='http://www.w3.org/2000/svg'%3E%3Cg fill='%23000000' fillOpacity='0.06'%3E%3Crect x='0' y='0' width='20' height='20'/%3E%3C/g%3E%3C/svg%3E",
  })

  // Add Members modal state (top-level)
  type SimpleUser = { id: number; name: string; email: string }
  const [showAddMembers, setShowAddMembers] = React.useState(false)
  const [targetGroupId, setTargetGroupId] = React.useState<string | null>(null)
  const [targetGroupName, setTargetGroupName] = React.useState<string>("")
  const [allUsers, setAllUsers] = React.useState<SimpleUser[]>([])
  const [usersLoading, setUsersLoading] = React.useState(false)
  const [inviteSearch, setInviteSearch] = React.useState("")
  const [invitedEmails, setInvitedEmails] = React.useState<Set<string>>(new Set())
  const [currentMemberIds, setCurrentMemberIds] = React.useState<Set<number>>(new Set())

  const openAddMembers = (group: { id: string; name: string }) => {
    setTargetGroupId(group.id)
    setTargetGroupName(group.name)
    setInviteSearch("")
    setInvitedEmails(new Set())
    setShowAddMembers(true)
  }

  React.useEffect(() => {
    if (!showAddMembers) return
    ;(async () => {
      try {
        setUsersLoading(true)
        // Load all possible connections
        const res = await fetch('/api/members', { credentials: 'include' })
        if (res.ok) {
          const data = await res.json()
          const members: SimpleUser[] = Array.isArray(data?.members)
            ? (data.members as any[]).map((m) => ({ id: Number(m.id), name: String(m.name || ''), email: String(m.email || '') }))
            : []
          setAllUsers(members)
        } else {
          setAllUsers([])
        }

        // Load current members of the target group to mark as Added
        if (targetGroupId) {
          try {
            const res2 = await fetch(`/api/admin/secret-groups/${encodeURIComponent(targetGroupId)}/members`, { credentials: 'include' })
            if (res2.ok) {
              const data2 = await res2.json()
              const ids = new Set<number>(
                Array.isArray(data2?.members) ? data2.members.map((u: any) => Number(u.id)) : []
              )
              setCurrentMemberIds(ids)
            } else {
              setCurrentMemberIds(new Set())
            }
          } catch {
            setCurrentMemberIds(new Set())
          }
        } else {
          setCurrentMemberIds(new Set())
        }
      } finally {
        setUsersLoading(false)
      }
    })()
  }, [showAddMembers, targetGroupId])

  const filteredUsers = React.useMemo(() => {
    const q = inviteSearch.trim().toLowerCase()
    if (!q) return allUsers
    return allUsers.filter(u => u.name.toLowerCase().includes(q) || u.email.toLowerCase().includes(q))
  }, [allUsers, inviteSearch])

  const inviteUserToGroup = async (email: string) => {
    if (!targetGroupId) return
    try {
      await fetch(`/api/groups/${encodeURIComponent(targetGroupId)}/invite`, {
        method: 'POST',
        credentials: 'include',
        headers: { 'Content-Type': 'application/json' },
        body: JSON.stringify({ emails: [email] })
      })
      setInvitedEmails(prev => new Set(prev).add(email))
    } catch {
      // keep UI responsive
    }
  }
<<<<<<< HEAD

  const loadData = React.useCallback(async () => {
    try {
      // All groups (for suggestions)
      const allRes = await fetch('/api/admin/secret-groups', { credentials: 'include' })
      const allData = allRes.ok ? await allRes.json() : { groups: [] }
      const all = Array.isArray(allData.groups) ? allData.groups.map(mapRow) : []

=======

  const loadData = React.useCallback(async () => {
    try {
      // All groups (for suggestions)
      const allRes = await fetch('/api/admin/secret-groups', { credentials: 'include' })
      const allData = allRes.ok ? await allRes.json() : { groups: [] }
      const all = Array.isArray(allData.groups) ? allData.groups.map(mapRow) : []

>>>>>>> 649a8ee7
      // Joined groups for user
      let joined: GroupItem[] = []
      if (user?.id) {
        const myRes = await fetch(`/api/users/${user.id}/secret-groups`, { credentials: 'include' })
        const myData = myRes.ok ? await myRes.json() : { groups: [] }
        joined = Array.isArray(myData.groups) ? myData.groups.map(mapRow) : []
      }

      const joinedIds = new Set(joined.map((g: GroupItem) => g.id))
      const suggested = all.filter((g: GroupItem) => !joinedIds.has(g.id))

      setJoinedGroups(joined.length ? joined : [])
      setSuggestedGroups(suggested)
      if (joined.length) setActiveGroup(joined[0].id)
    } catch {}
  }, [user?.id])

  React.useEffect(() => { loadData() }, [loadData])

  const handleJoin = async (groupId: string) => {
    try {
      const res = await fetch(`/api/secret-groups/${encodeURIComponent(groupId)}/membership`, {
        method: 'POST',
        credentials: 'include',
        headers: { 'Content-Type': 'application/json' },
      })
      if (res.ok) {
        await loadData()
      }
    } catch {}
  }

  const toggleConnection = (id: string) => {
    setSelectedConnections(prev => prev.includes(id) ? prev.filter(x => x !== id) : [...prev, id])
  }

  const filteredConnections = React.useMemo(() => userConnections.filter(c => c.name.toLowerCase().includes(searchConnection.toLowerCase())), [userConnections, searchConnection])

  const handleCreateGroup = async () => {
    const name = newGroupName.trim()
    if (!name) return
    try {
      const createRes = await fetch('/api/groups', {
        method: 'POST',
        credentials: 'include',
        headers: { 'Content-Type': 'application/json' },
        body: JSON.stringify({ name, description: null })
      })
      if (!createRes.ok) return
      const data = await createRes.json()
      const groupId = data?.group?.id
      const emails = inviteEmails.split(',').map(e => e.trim()).filter(Boolean)
      if (groupId && emails.length) {
        await fetch(`/api/groups/${encodeURIComponent(groupId)}/invite`, {
          method: 'POST',
          credentials: 'include',
          headers: { 'Content-Type': 'application/json' },
          body: JSON.stringify({ emails })
        })
      }
      setShowCreateGroup(false)
      setNewGroupName("")
      setInviteEmails("")
      setSelectedConnections([])
      await loadData()
    } catch {}
  }

  // Events state for secret groups page
  const [events, setEvents] = useState<Array<any>>([])
  const [eventsLoading, setEventsLoading] = useState(false)
  const [lastEventsUpdate, setLastEventsUpdate] = useState<Date | null>(null)

  const fetchUpcomingEvents = async (forceRefresh = false) => {
    if (eventsLoading && !forceRefresh) return
    setEventsLoading(true)
    try {
      const url = user?.id ? `/api/events?userId=${user.id}&limit=6` : `/api/events?limit=6`
      const res = await fetch(url, {
        credentials: 'include',
        headers: { 'Cache-Control': forceRefresh ? 'no-cache' : 'default' }
      })
      if (!res.ok) {
        setEvents([])
      } else {
        const data = await res.json()
        const now = new Date()
        const upcoming = (data || [])
          .filter((e: any) => {
            if (!e?.date) return false
            const d = new Date(e.date)
            return d >= now && e.status === 'approved'
          })
          .sort((a: any, b: any) => new Date(a.date).getTime() - new Date(b.date).getTime())
          .slice(0, 3)
          .map((e: any) => {
            const d = new Date(e.date)
            return {
              id: e.id,
              title: e.title,
              dateText: d.toLocaleDateString('en-US', { month: 'short', day: 'numeric', year: 'numeric' }),
              timeText: d.toLocaleTimeString('en-US', { hour: 'numeric', minute: '2-digit' }),
              attendees: Number(e.rsvp_count || 0) || 0,
              event_type: e.event_type,
              venue_address: e.venue_address,
              is_registered: Boolean(e.is_registered)
            }
          })
        setEvents(upcoming)
        setLastEventsUpdate(new Date())
      }
    } finally {
      setEventsLoading(false)
    }
  }

  const handleRefreshEvents = () => fetchUpcomingEvents(true)

  // initial load
  React.useEffect(() => {
    fetchUpcomingEvents()
  }, [user?.id])

  // periodic refresh
  React.useEffect(() => {
    const interval = setInterval(() => fetchUpcomingEvents(false), 120000)
    return () => clearInterval(interval)
  }, [])

  // focus refresh
  React.useEffect(() => {
    const handler = () => { if (!document.hidden) fetchUpcomingEvents(false) }
    document.addEventListener('visibilitychange', handler)
    return () => document.removeEventListener('visibilitychange', handler)
  }, [])

  return (
    <div className="min-h-screen bg-background">
      <Navigation />

      <div className="max-w-7xl mx-auto px-4 sm:px-6 lg:px-8 py-4 lg:py-6 pb-20 lg:pb-6">
        <div className="flex flex-col lg:flex-row gap-4 lg:gap-6">
          {/* Left Sidebar - Groups List (joined only) */}
          <div className="w-full lg:w-1/2">
            <div className="flex items-center justify-between mb-3 lg:mb-4">
              <h2 className="flex items-center gap-2 text-lg font-semibold">Secret Groups</h2>
              <Button size="sm" onClick={() => setShowCreateGroup(true)}>+ Create Group</Button>
            </div>
            <div className="p-0 mt-10">
              <div className="grid grid-cols-1 md:grid-cols-1 gap-3 lg:gap-4">
                {(joinedGroups.length ? joinedGroups : []).slice(0, 3).map((group) => (
                  <div
                    key={group.id}
                    className={`w-full h-28 md:h-32 border rounded-xl bg-white flex items-center justify-between px-5 transition-colors hover:bg-accent/30`}
                  >
                    <div
                      className="flex items-center gap-4 cursor-pointer flex-1"
                      onClick={() => { window.location.href = `/product/groups/${encodeURIComponent(group.id)}` }}
                    >
                      <div
                        className="w-12 h-12 lg:w-14 lg:h-14 rounded-lg flex items-center justify-center flex-shrink-0"
                        style={{ backgroundImage: `url("${group.pattern}")` }}
                      >
                        <Lock className="w-6 h-6 lg:w-7 lg:h-7" />
                      </div>
                      <div className="text-left">
                        <p className="text-2xl lg:text-3xl font-semibold leading-tight">{group.name}</p>
                        <p className="text-sm text-muted-foreground mt-1">{group.members} members</p>
                      </div>
                    </div>
                    <Button
                      size="sm"
                      variant="outline"
                      className="h-7 px-3 text-xs bg-transparent ml-4 whitespace-nowrap"
                      onClick={(e) => { e.stopPropagation(); openAddMembers({ id: group.id, name: group.name }) }}
                    >
                      + Add Member
                    </Button>
                  </div>
                ))}
                {joinedGroups.length === 0 && (
                  <Card className="p-6 text-center text-sm text-muted-foreground">No groups joined yet. Use Suggested Groups to join.</Card>
                )}
              </div>
            </div>
          </div>
<<<<<<< HEAD

          {/* Middle content removed to keep page in two parts only */}

=======

          {/* Middle content removed to keep page in two parts only */}

>>>>>>> 649a8ee7
          {/* Right Sidebar */}
          <div className="w-full lg:w-1/2 space-y-4 lg:space-y-6">
            {/* Upcoming Events (dynamic) */}
            <div className="space-y-3">
              <div className="flex items-center justify-between mb-2">
                <div>
                  <h3 className="flex items-center gap-2 text-sm lg:text-base font-semibold">
                    <Calendar className="w-4 h-4" /> Upcoming Events
                  </h3>
                  {lastEventsUpdate && (
                    <p className="text-xs text-muted-foreground mt-1">Last updated: {lastEventsUpdate.toLocaleTimeString([], { hour: 'numeric', minute: '2-digit' })}</p>
                  )}
                </div>
                <Button variant="ghost" size="sm" onClick={handleRefreshEvents} disabled={eventsLoading} className="text-xs px-2">
                  <RefreshCw className={`w-4 h-4 ${eventsLoading ? 'animate-spin' : ''}`} />
                </Button>
              </div>
              <div className="space-y-3">
                {eventsLoading ? (
                  <div className="text-center py-6">
                    <div className="animate-spin rounded-full h-6 w-6 border-b-2 border-primary mx-auto mb-2"></div>
                    <p className="text-sm text-muted-foreground">Loading events...</p>
                  </div>
                ) : events.length === 0 ? (
                  <div className="text-center py-6">
                    <Calendar className="w-8 h-8 text-muted-foreground mx-auto mb-2" />
                    <p className="text-sm text-muted-foreground">No upcoming events found.</p>
                  </div>
                ) : (
                  events.map((ev) => (
                    <Card key={ev.id} className="p-4">
                      <div className="flex items-start justify-between">
                        <div className="space-y-1">
                          <p className="font-medium">{ev.title}</p>
                          <p className="text-xs text-muted-foreground">{ev.dateText} • {ev.timeText}</p>
                          {ev.venue_address && (
                            <p className="text-xs text-muted-foreground flex items-center gap-1"><MapPin className="w-3 h-3" /> {ev.venue_address}</p>
                          )}
                        </div>
                        <div className="text-xs text-muted-foreground text-right">
                          <p>{ev.attendees} attending</p>
                          {ev.is_registered && (
                            <Badge variant="secondary" className="mt-1">Registered</Badge>
                          )}
                        </div>
                      </div>
                    </Card>
                  ))
                )}
              </div>
              {events.length > 0 && (
                <Button variant="outline" className="w-full mt-4 bg-transparent text-sm" onClick={() => window.location.href = '/events'}>
                  View All Events
                </Button>
              )}
            </div>

            {/* Group Admins */}
            <Card className="p-4 lg:p-6">
              <h3 className="font-semibold mb-4 flex items-center text-sm lg:text-base">
                <Crown className="w-4 h-4 lg:w-5 lg:h-5 mr-2" />
                Group Admins
              </h3>
              <div className="space-y-3">
                {activeGroupData.admins.map((admin, index) => (
                  <div key={index} className="flex items-center space-x-3">
                    <div className="w-8 h-8 bg-muted rounded-full flex items-center justify-center text-xs font-semibold">
                      {admin
                        .split(" ")
                        .map((n) => n[0])
                        .join("")}
                    </div>
                    <div className="flex-1">
                      <p className="text-sm font-medium">{admin}</p>
                      <p className="text-xs text-muted-foreground">Admin</p>
                    </div>
                  </div>
                ))}
              </div>
            </Card>

            {/* Suggested Groups (from admin) */}
            <Card className="p-4 lg:p-6">
              <h3 className="font-semibold mb-4 text-sm lg:text-base">Suggested Groups</h3>
              <div className="space-y-4">
                {suggestedGroups.map((group) => (
                  <div key={group.id} className="space-y-2">
                    <div className="flex items-center justify-between">
                      <h4 className="font-medium text-sm">{group.name}</h4>
                      <Button size="sm" variant="outline" className="h-6 px-2 text-xs bg-transparent" onClick={() => handleJoin(group.id)}>
                        Join
                      </Button>
                    </div>
                    <p className="text-xs text-muted-foreground">{group.members} members</p>
                  </div>
                ))}
                {suggestedGroups.length === 0 && (
                  <p className="text-xs text-muted-foreground">No suggestions available.</p>
                )}
              </div>
            </Card>
          </div>
        </div>
      </div>

      {/* Create Group Modal */}
      {showCreateGroup && (
        <div className="fixed inset-0 z-50 flex items-center justify-center bg-black/50">
          <Card className="p-6 w-full max-w-md relative">
            <X className="w-5 h-5 absolute top-4 right-4 cursor-pointer" onClick={() => setShowCreateGroup(false)} />
            <h2 className="text-xl font-bold mb-4">Create Secret Group</h2>
            <div className="flex flex-col space-y-4">
              <div>
                <label className="text-sm font-medium">Group Name *</label>
                <input type="text" value={newGroupName} onChange={(e) => setNewGroupName(e.target.value)} className="border p-2 rounded w-full" placeholder="Enter group name" required />
              </div>
              <div>
                <label className="text-sm font-medium mb-1 block">Invite Connections</label>
                <div className="flex items-center border rounded mb-2 p-2">
                  <Search className="w-4 h-4 text-muted-foreground mr-2" />
                  <input type="text" placeholder="Search connections..." value={searchConnection} onChange={(e) => setSearchConnection(e.target.value)} className="flex-1 outline-none" />
                </div>
                <div className="max-h-32 overflow-y-auto space-y-2">
                  {filteredConnections.map(conn => (
                    <div key={conn.id} className="flex items-center space-x-2">
                      <input type="checkbox" checked={selectedConnections.includes(conn.id)} onChange={() => toggleConnection(conn.id)} />
                      <span className="text-sm">{conn.name}</span>
                    </div>
                  ))}
                </div>
              </div>
              <div>
                <label className="text-sm font-medium">Invite by Email</label>
                <textarea value={inviteEmails} onChange={(e) => setInviteEmails(e.target.value)} className="border p-2 rounded w-full" placeholder="Enter email addresses separated by commas" />
              </div>
              <Button onClick={handleCreateGroup} className="mt-2">Create Group</Button>
            </div>
          </Card>
        </div>
      )}

      {/* Add Members Modal */}
      {showAddMembers && (
        <div className="fixed inset-0 z-50 flex items-center justify-center bg-black/50">
          <Card className="p-6 w-full max-w-md relative">
            <X className="w-5 h-5 absolute top-4 right-4 cursor-pointer" onClick={() => setShowAddMembers(false)} />
            <h2 className="text-xl font-bold mb-4">Add Members{targetGroupName ? ` to ${targetGroupName}` : ''}</h2>
            <div className="flex flex-col space-y-3">
              <label className="text-sm font-medium">Search Connections</label>
              <input
                type="text"
                value={inviteSearch}
                onChange={(e) => setInviteSearch(e.target.value)}
                placeholder="Search by name or email..."
                className="border p-2 rounded w-full"
              />
              <div className="border rounded p-2 h-64 overflow-y-auto space-y-2">
                {usersLoading ? (
                  <div className="text-sm text-muted-foreground">Loading users...</div>
                ) : filteredUsers.length === 0 ? (
                  <div className="text-sm text-muted-foreground">No users found.</div>
                ) : (
                  filteredUsers.map(u => (
                    <div key={u.id} className="flex items-center justify-between p-2 rounded hover:bg-accent/40">
                      <div>
                        <p className="text-sm font-medium">{u.name}</p>
                        <p className="text-xs text-muted-foreground">{u.email}</p>
                      </div>
                      <Button
                        size="sm"
                        className="h-7 px-3 text-xs"
                        disabled={invitedEmails.has(u.email) || currentMemberIds.has(u.id)}
                        onClick={() => inviteUserToGroup(u.email)}
                      >
                        {currentMemberIds.has(u.id) || invitedEmails.has(u.email) ? 'Added' : '+ Add'}
                      </Button>
                    </div>
                  ))
                )}
              </div>
            </div>
          </Card>
        </div>
      )}
    </div>
  )
}

<<<<<<< HEAD
=======


>>>>>>> 649a8ee7
<|MERGE_RESOLUTION|>--- conflicted
+++ resolved
@@ -219,7 +219,6 @@
       // keep UI responsive
     }
   }
-<<<<<<< HEAD
 
   const loadData = React.useCallback(async () => {
     try {
@@ -228,16 +227,6 @@
       const allData = allRes.ok ? await allRes.json() : { groups: [] }
       const all = Array.isArray(allData.groups) ? allData.groups.map(mapRow) : []
 
-=======
-
-  const loadData = React.useCallback(async () => {
-    try {
-      // All groups (for suggestions)
-      const allRes = await fetch('/api/admin/secret-groups', { credentials: 'include' })
-      const allData = allRes.ok ? await allRes.json() : { groups: [] }
-      const all = Array.isArray(allData.groups) ? allData.groups.map(mapRow) : []
-
->>>>>>> 649a8ee7
       // Joined groups for user
       let joined: GroupItem[] = []
       if (user?.id) {
@@ -424,15 +413,9 @@
               </div>
             </div>
           </div>
-<<<<<<< HEAD
 
           {/* Middle content removed to keep page in two parts only */}
 
-=======
-
-          {/* Middle content removed to keep page in two parts only */}
-
->>>>>>> 649a8ee7
           {/* Right Sidebar */}
           <div className="w-full lg:w-1/2 space-y-4 lg:space-y-6">
             {/* Upcoming Events (dynamic) */}
@@ -620,9 +603,3 @@
     </div>
   )
 }
-
-<<<<<<< HEAD
-=======
-
-
->>>>>>> 649a8ee7
